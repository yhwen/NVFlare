--- conflicted
+++ resolved
@@ -411,7 +411,6 @@
         new_env[SystemVarName.PYTHONPATH] = app_custom_folder
 
 
-<<<<<<< HEAD
 def extract_participants(participants_list):
     participants = []
     for item in participants_list:
@@ -434,7 +433,8 @@
                 if site_name in sites:
                     return item.get(JobConstants.JOB_IMAGE)
     return None
-=======
+
+
 def _scope_prop_key(scope_name: str, key: str):
     return f"{scope_name}::{key}"
 
@@ -469,5 +469,4 @@
     check_str("scope_name", scope_name)
     check_str("key", key)
     data_bus = DataBus()
-    return data_bus.get_data(_scope_prop_key(scope_name, key))
->>>>>>> 1e8e2ad5
+    return data_bus.get_data(_scope_prop_key(scope_name, key))