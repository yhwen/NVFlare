# Copyright (c) 2021-2022, NVIDIA CORPORATION.  All rights reserved.
#
# Licensed under the Apache License, Version 2.0 (the "License");
# you may not use this file except in compliance with the License.
# You may obtain a copy of the License at
#
#     http://www.apache.org/licenses/LICENSE-2.0
#
# Unless required by applicable law or agreed to in writing, software
# distributed under the License is distributed on an "AS IS" BASIS,
# WITHOUT WARRANTIES OR CONDITIONS OF ANY KIND, either express or implied.
# See the License for the specific language governing permissions and
# limitations under the License.

from enum import Enum
from typing import Dict, List, Optional

from nvflare.apis.fl_constant import SystemComponents
from nvflare.apis.fl_context import FLContext


class RunStatus(str, Enum):
    SUBMITTED = "SUBMITTED"
    APPROVED = "APPROVED"
    DISPATCHED = "DISPATCHED"
    RUNNING = "RUNNING"
    FINISHED_COMPLETED = "FINISHED:COMPLETED"
    FINISHED_ABORTED = "FINISHED:ABORTED"


class JobMetaKey(str, Enum):
    STUDY_NAME = "study_name"
    JOB_ID = "job_id"
    JOB_NAME = "job_name"
    STATUS = "status"
    DEPLOY_MAP = "deploy_map"
    RESOURCE_SPEC = "resource_spec"
    CONTENT_LOCATION = "content_location"
    RESULT_LOCATION = "result_location"
    APPROVALS = "approvals"
    MIN_CLIENTS = "min_clients"
    MANDATORY_CLIENTS = "mandatory_clients"
    SUBMIT_TIME = "submit_time"
    SUBMIT_TIME_ISO = "submit_time_iso"

    def __repr__(self):
        return self.value


class Job:
    def __init__(
        self,
        job_id: str,
        study_name: str,
        resource_spec: Dict[str, Dict],
        deploy_map: Dict[str, List[str]],
        meta,
        min_sites: int = 1,
        required_sites: Optional[List[str]] = None,
    ):
        """Job object containing the job metadata.

        Args:
            job_id: Job ID
            study_name: Study name
            resource_spec: Resource specification with information on the resources of each client
            deploy_map: Deploy map specifying each app and the sites that it should be deployed to
            meta: full contents of the persisted metadata for the job for persistent storage
            min_sites (int): minimum number of sites
            required_sites: A list of required site names
        """
        self.job_id = job_id
        self.study = study_name
        self.resource_spec = resource_spec  # resource_requirements should be {site name: resource}
        self.deploy_map = deploy_map  # should be {app name: a list of sites}

        self.meta = meta
        self.min_sites = min_sites
        self.required_sites = required_sites

        self.dispatcher_id = None
        self.dispatch_time = None

        self.submit_time = None

        self.run_record = None  # run number, dispatched time/UUID, finished time, completion code (normal, aborted)

    def get_deployment(self) -> Dict[str, List[str]]:
        """Returns the deployment configuration.

        ::

            "deploy_map": {
                "hello-numpy-sag-server": [
                  "server"
                ],
                "hello-numpy-sag-client": [
                  "client1",
                  "client2"
                ],
                "hello-numpy-sag-client3": [
                  "client3"
                ]
              },

        Returns:
            Contents of deploy_map as a dictionary of strings of app names with their corresponding sites
        """
        return self.deploy_map

    def get_application(self, app_name, fl_ctx: FLContext) -> bytes:
        """Get the application content in bytes for the specified participant."""
        # application_name = self.get_application_name(participant)
        engine = fl_ctx.get_engine()
<<<<<<< HEAD
        job_def_manager = engine.get_component(SystemComponents.JOB_MANAGER)
        # # if not isinstance(job_def_manager, JobDefManagerSpec):
        # #     raise TypeError(f"job_def_manager must be JobDefManagerSpec type. Got: {type(job_def_manager)}")
        return job_def_manager.get_app(self, app_name)
=======
        job_def_manager = engine.get_component("job_manager")
        if not isinstance(job_def_manager, JobDefManagerSpec):
            raise TypeError(f"job_def_manager must be JobDefManagerSpec type. Got: {type(job_def_manager)}")
        return job_def_manager.get_app(self, application_name, fl_ctx)
>>>>>>> 2f694e3e

    def get_application_name(self, participant):
        """Get the application name for the specified participant."""
        for app in self.deploy_map:
            for site in self.deploy_map[app]:
                if site == participant:
                    return app
        return None

    def get_resource_requirements(self):
        """Returns app resource requirements.

        Returns:
            A dict of {site_name: resource}
        """
        return self.resource_spec

    def __eq__(self, other):
        return self.job_id == other.job_id


def job_from_meta(meta: dict) -> Job:
    """Converts information in meta into a Job object.

    Args:
        meta: dict of meta information

    Returns:
        A Job object.
    """
    job = Job(
        meta.get(JobMetaKey.JOB_ID),
        meta.get(JobMetaKey.STUDY_NAME),
        meta.get(JobMetaKey.RESOURCE_SPEC),
        meta.get(JobMetaKey.DEPLOY_MAP),
        meta,
    )
    return job<|MERGE_RESOLUTION|>--- conflicted
+++ resolved
@@ -112,17 +112,10 @@
         """Get the application content in bytes for the specified participant."""
         # application_name = self.get_application_name(participant)
         engine = fl_ctx.get_engine()
-<<<<<<< HEAD
         job_def_manager = engine.get_component(SystemComponents.JOB_MANAGER)
         # # if not isinstance(job_def_manager, JobDefManagerSpec):
         # #     raise TypeError(f"job_def_manager must be JobDefManagerSpec type. Got: {type(job_def_manager)}")
         return job_def_manager.get_app(self, app_name)
-=======
-        job_def_manager = engine.get_component("job_manager")
-        if not isinstance(job_def_manager, JobDefManagerSpec):
-            raise TypeError(f"job_def_manager must be JobDefManagerSpec type. Got: {type(job_def_manager)}")
-        return job_def_manager.get_app(self, application_name, fl_ctx)
->>>>>>> 2f694e3e
 
     def get_application_name(self, participant):
         """Get the application name for the specified participant."""
